--- conflicted
+++ resolved
@@ -108,11 +108,11 @@
         best_val_acc = float("-inf")
 
         self.hooks.on_train_start(state)
-<<<<<<< HEAD
-
-        for epoch in range(self.epochs):
-            state["epoch"] = epoch
-            self.hooks.on_epoch_start(state)
+
+        try:
+            for epoch in range(self.epochs):
+                state["epoch"] = epoch
+                self.hooks.on_epoch_start(state)
 
             # Training epoch
             self.model.train(True)
@@ -186,86 +186,6 @@
                 state.pop("logits", None)
                 state.pop("targets", None)
 
-            # Validation at epoch end
-            if self.val_loader is not None:
-                self._run_validation(state)
-                if state["val_acc"] is not None:
-                    best_val_acc = max(best_val_acc, float(state["val_acc"]))
-=======
-        
-        try:
-            for epoch in range(self.epochs):
-                state["epoch"] = epoch
-                self.hooks.on_epoch_start(state)
-
-                # Training epoch
-                self.model.train(True)
-                for batch_idx, batch in enumerate(self.train_loader):
-                    state["batch_idx"] = batch_idx
-
-                    # Early-stop on max_steps budget
-                    if self.max_steps is not None and self.global_step >= self.max_steps:
-                        # run validation once at budget boundary if available
-                        if self.val_loader is not None:
-                            self._run_validation(state)
-                        self.hooks.on_train_end(state)
-                        return {
-                            "best_val_acc": float(max(best_val_acc, state.get("val_acc") or float("-inf"))),
-                            "final_val_acc": float(state.get("val_acc") or 0.0),
-                            "final_train_acc": float(state.get("acc") or 0.0),
-                            "final_epoch": epoch,
-                            "final_step": self.global_step,
-                        }
-
-                    inputs, targets = self._unpack_batch(batch)
-                    inputs = inputs.to(self.device, non_blocking=True)
-                    targets = targets.to(self.device, non_blocking=True)
-
-                    self.hooks.on_batch_start(state)
-
-                    with torch.cuda.amp.autocast(enabled=self.mixed_precision):
-                        logits = self.model(inputs)
-                        loss = self.loss_fn(logits, targets)
-
-                    # backward
-                    self.optimizer.zero_grad(set_to_none=True)
-                    if self.mixed_precision:
-                        self.scaler.scale(loss).backward()
-                        if self.grad_clip_norm is not None:
-                            self.scaler.unscale_(self.optimizer)
-                            torch.nn.utils.clip_grad_norm_(self.model.parameters(), self.grad_clip_norm)
-                        self.scaler.step(self.optimizer)
-                        self.scaler.update()
-                    else:
-                        loss.backward()
-                        if self.grad_clip_norm is not None:
-                            torch.nn.utils.clip_grad_norm_(self.model.parameters(), self.grad_clip_norm)
-                        self.optimizer.step()
-
-                    # scheduler step
-                    if self.scheduler is not None and hasattr(self.scheduler, "step"):
-                        # Many schedulers are designed to step per-iteration; this is the common case for cosine/warmup
-                        self.scheduler.step()
-
-                    # update counters
-                    self.global_step += 1
-                    state["global_step"] = self.global_step
-
-                    # compute metrics
-                    acc = None
-                    if self.metric_fn is not None:
-                        try:
-                            acc = self.metric_fn(logits.detach(), targets.detach())
-                        except Exception:
-                            acc = None
-
-                    state["loss"] = detach_scalar(loss)
-                    state["acc"] = acc
-                    state["lr"] = get_current_lr(self.optimizer)
-                    state["grad_norm"] = compute_grad_norm(self.model)
-
-                    self.hooks.on_batch_end(state)
-
                 # Validation at epoch end
                 if self.val_loader is not None:
                     self._run_validation(state)
@@ -274,7 +194,6 @@
         finally:
             # Write to file
             run_context.finalize()
->>>>>>> c0479465
 
         # Train end
         self.hooks.on_train_end(state)
@@ -349,4 +268,4 @@
             if x is None or y is None:
                 raise ValueError("Could not unpack dict batch into (inputs, targets).")
             return x, y
-        raise TypeError("Unsupported batch type; expected (inputs, targets) tuple or a dict.")+        raise TypeError("Unsupported batch type; expected (inputs, targets) tuple or a dict.")
